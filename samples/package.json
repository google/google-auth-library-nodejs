--- conflicted
+++ resolved
@@ -14,11 +14,7 @@
   "license": "Apache-2.0",
   "dependencies": {
     "@googleapis/iam": "^0.2.0",
-<<<<<<< HEAD
-    "google-auth-library": "^7.1.1",
-=======
     "google-auth-library": "^7.1.2",
->>>>>>> e82da609
     "node-fetch": "^2.3.0",
     "opn": "^5.3.0",
     "server-destroy": "^1.0.1"
