--- conflicted
+++ resolved
@@ -13,12 +13,8 @@
   },
   "license": "Apache-2.0",
   "dependencies": {
-<<<<<<< HEAD
-    "google-auth-library": "^7.1.0",
+    "google-auth-library": "^7.1.1",
     "googleapis": "^73.0.0",
-=======
-    "google-auth-library": "^7.1.1",
->>>>>>> cabeada5
     "node-fetch": "^2.3.0",
     "opn": "^5.3.0",
     "server-destroy": "^1.0.1"
