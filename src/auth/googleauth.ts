// Copyright 2019 Google LLC
//
// Licensed under the Apache License, Version 2.0 (the "License");
// you may not use this file except in compliance with the License.
// You may obtain a copy of the License at
//
//      http://www.apache.org/licenses/LICENSE-2.0
//
// Unless required by applicable law or agreed to in writing, software
// distributed under the License is distributed on an "AS IS" BASIS,
// WITHOUT WARRANTIES OR CONDITIONS OF ANY KIND, either express or implied.
// See the License for the specific language governing permissions and
// limitations under the License.

import {exec} from 'child_process';
import * as fs from 'fs';
import {GaxiosOptions, GaxiosResponse} from 'gaxios';
import * as gcpMetadata from 'gcp-metadata';
import * as os from 'os';
import * as path from 'path';
import * as stream from 'stream';

import {createCrypto} from '../crypto/crypto';
import {DefaultTransporter, Transporter} from '../transporters';

import {Compute, ComputeOptions} from './computeclient';
import {CredentialBody, JWTInput} from './credentials';
import {IdTokenClient} from './idtokenclient';
import {GCPEnv, getEnv} from './envDetect';
import {JWT, JWTOptions} from './jwtclient';
import {Headers, OAuth2ClientOptions, RefreshOptions} from './oauth2client';
import {UserRefreshClient, UserRefreshClientOptions} from './refreshclient';
import {
  ExternalAccountClient,
  ExternalAccountClientOptions,
} from './externalclient';
import {
  EXTERNAL_ACCOUNT_TYPE,
  BaseExternalAccountClient,
} from './baseexternalclient';
import {AuthClient} from './authclient';

/**
 * Defines all types of explicit clients that are determined via ADC JSON
 * config file.
 */
export type JSONClient = JWT | UserRefreshClient | BaseExternalAccountClient;

export interface ProjectIdCallback {
  (err?: Error | null, projectId?: string | null): void;
}

export interface CredentialCallback {
  (err: Error | null, result?: JSONClient): void;
}

// eslint-disable-next-line @typescript-eslint/no-empty-interface
interface DeprecatedGetClientOptions {}

export interface ADCCallback {
  (err: Error | null, credential?: AuthClient, projectId?: string | null): void;
}

export interface ADCResponse {
  credential: AuthClient;
  projectId: string | null;
}

export interface GoogleAuthOptions {
  /**
   * Path to a .json, .pem, or .p12 key file
   */
  keyFilename?: string;

  /**
   * Path to a .json, .pem, or .p12 key file
   */
  keyFile?: string;

  /**
   * Object containing client_email and private_key properties, or the
   * external account client options.
   */
  credentials?: CredentialBody | ExternalAccountClientOptions;

  /**
   * Options object passed to the constructor of the client
   */
  clientOptions?: JWTOptions | OAuth2ClientOptions | UserRefreshClientOptions;

  /**
   * Required scopes for the desired API request
   */
  scopes?: string | string[];

  /**
   * Your project ID.
   */
  projectId?: string;
}

export const CLOUD_SDK_CLIENT_ID =
  '764086051850-6qr4p6gpi6hn506pt8ejuq83di341hur.apps.googleusercontent.com';

export class GoogleAuth {
  transporter?: Transporter;

  /**
   * Caches a value indicating whether the auth layer is running on Google
   * Compute Engine.
   * @private
   */
  private checkIsGCE?: boolean = undefined;

  // Note:  this properly is only public to satisify unit tests.
  // https://github.com/Microsoft/TypeScript/issues/5228
  get isGCE() {
    return this.checkIsGCE;
  }

  private _getDefaultProjectIdPromise?: Promise<string | null>;
  private _cachedProjectId?: string | null;

  // To save the contents of the JSON credential file
  jsonContent: JWTInput | ExternalAccountClientOptions | null = null;

  cachedCredential: JSONClient | Compute | null = null;

  /**
   * Scopes populated by the client library by default. We differentiate between
   * these and user defined scopes when deciding whether to use a self-signed JWT.
   */
  defaultScopes?: string | string[];

  private keyFilename?: string;
  private scopes?: string | string[];
  private clientOptions?: RefreshOptions;

  /**
   * Export DefaultTransporter as a static property of the class.
   */
  static DefaultTransporter = DefaultTransporter;

  constructor(opts?: GoogleAuthOptions) {
    opts = opts || {};
    this._cachedProjectId = opts.projectId || null;
    this.keyFilename = opts.keyFilename || opts.keyFile;
    this.scopes = opts.scopes;
    this.jsonContent = opts.credentials || null;
    this.clientOptions = opts.clientOptions;
  }

  /**
   * Obtains the default project ID for the application.
   * @param callback Optional callback
   * @returns Promise that resolves with project Id (if used without callback)
   */
  getProjectId(): Promise<string>;
  getProjectId(callback: ProjectIdCallback): void;
  getProjectId(callback?: ProjectIdCallback): Promise<string | null> | void {
    if (callback) {
      this.getProjectIdAsync().then(r => callback(null, r), callback);
    } else {
      return this.getProjectIdAsync();
    }
  }

  private getProjectIdAsync(): Promise<string | null> {
    if (this._cachedProjectId) {
      return Promise.resolve(this._cachedProjectId);
    }

    // In implicit case, supports three environments. In order of precedence,
    // the implicit environments are:
    // - GCLOUD_PROJECT or GOOGLE_CLOUD_PROJECT environment variable
    // - GOOGLE_APPLICATION_CREDENTIALS JSON file
    // - Cloud SDK: `gcloud config config-helper --format json`
    // - GCE project ID from metadata server)
    if (!this._getDefaultProjectIdPromise) {
      // TODO: refactor the below code so that it doesn't mix and match
      // promises and async/await.
      this._getDefaultProjectIdPromise = new Promise(
        // eslint-disable-next-line no-async-promise-executor
        async (resolve, reject) => {
          try {
            const projectId =
              this.getProductionProjectId() ||
              (await this.getFileProjectId()) ||
              (await this.getDefaultServiceProjectId()) ||
              (await this.getGCEProjectId()) ||
              (await this.getExternalAccountClientProjectId());
            this._cachedProjectId = projectId;
            if (!projectId) {
              throw new Error(
                'Unable to detect a Project Id in the current environment. \n' +
                  'To learn more about authentication and Google APIs, visit: \n' +
                  'https://cloud.google.com/docs/authentication/getting-started'
              );
            }
            resolve(projectId);
          } catch (e) {
            reject(e);
          }
        }
      );
    }
    return this._getDefaultProjectIdPromise;
  }

  /**
   * Obtains the default service-level credentials for the application.
   * @param callback Optional callback.
   * @returns Promise that resolves with the ADCResponse (if no callback was
   * passed).
   */
  getApplicationDefault(): Promise<ADCResponse>;
  getApplicationDefault(callback: ADCCallback): void;
  getApplicationDefault(options: RefreshOptions): Promise<ADCResponse>;
  getApplicationDefault(options: RefreshOptions, callback: ADCCallback): void;
  getApplicationDefault(
    optionsOrCallback: ADCCallback | RefreshOptions = {},
    callback?: ADCCallback
  ): void | Promise<ADCResponse> {
    let options: RefreshOptions | undefined;
    if (typeof optionsOrCallback === 'function') {
      callback = optionsOrCallback;
    } else {
      options = optionsOrCallback;
    }
    if (callback) {
      this.getApplicationDefaultAsync(options).then(
        r => callback!(null, r.credential, r.projectId),
        callback
      );
    } else {
      return this.getApplicationDefaultAsync(options);
    }
  }

  private async getApplicationDefaultAsync(
    options: RefreshOptions = {}
  ): Promise<ADCResponse> {
    // If we've already got a cached credential, just return it.
    if (this.cachedCredential) {
      return {
        credential: this.cachedCredential as JSONClient,
        projectId: await this.getProjectIdAsync(),
      };
    }

    let credential: JSONClient | null;
    let projectId: string | null;
    // Check for the existence of a local environment variable pointing to the
    // location of the credential file. This is typically used in local
    // developer scenarios.
    credential = await this._tryGetApplicationCredentialsFromEnvironmentVariable(
      options
    );
    if (credential) {
<<<<<<< HEAD
      if (credential instanceof JWT) {
        credential.defaultScopes = this.defaultScopes;
=======
      if (
        credential instanceof JWT ||
        credential instanceof BaseExternalAccountClient
      ) {
>>>>>>> 291652a2
        credential.scopes = this.scopes;
      }
      this.cachedCredential = credential;
      projectId = await this.getProjectId();
      return {credential, projectId};
    }

    // Look in the well-known credential file location.
    credential = await this._tryGetApplicationCredentialsFromWellKnownFile(
      options
    );
    if (credential) {
<<<<<<< HEAD
      if (credential instanceof JWT) {
        credential.defaultScopes = this.defaultScopes;
=======
      if (
        credential instanceof JWT ||
        credential instanceof BaseExternalAccountClient
      ) {
>>>>>>> 291652a2
        credential.scopes = this.scopes;
      }
      this.cachedCredential = credential;
      projectId = await this.getProjectId();
      return {credential, projectId};
    }

    // Determine if we're running on GCE.
    let isGCE;
    try {
      isGCE = await this._checkIsGCE();
    } catch (e) {
      e.message = `Unexpected error determining execution environment: ${e.message}`;
      throw e;
    }

    if (!isGCE) {
      // We failed to find the default credentials. Bail out with an error.
      throw new Error(
        'Could not load the default credentials. Browse to https://cloud.google.com/docs/authentication/getting-started for more information.'
      );
    }

    // For GCE, just return a default ComputeClient. It will take care of
    // the rest.
    (options as ComputeOptions).scopes = this.scopes || this.defaultScopes;
    this.cachedCredential = new Compute(options);
    projectId = await this.getProjectId();
    return {projectId, credential: this.cachedCredential};
  }

  /**
   * Determines whether the auth layer is running on Google Compute Engine.
   * @returns A promise that resolves with the boolean.
   * @api private
   */
  async _checkIsGCE() {
    if (this.checkIsGCE === undefined) {
      this.checkIsGCE = await gcpMetadata.isAvailable();
    }
    return this.checkIsGCE;
  }

  /**
   * Attempts to load default credentials from the environment variable path..
   * @returns Promise that resolves with the OAuth2Client or null.
   * @api private
   */
  async _tryGetApplicationCredentialsFromEnvironmentVariable(
    options?: RefreshOptions
  ): Promise<JSONClient | null> {
    const credentialsPath =
      process.env['GOOGLE_APPLICATION_CREDENTIALS'] ||
      process.env['google_application_credentials'];
    if (!credentialsPath || credentialsPath.length === 0) {
      return null;
    }
    try {
      return this._getApplicationCredentialsFromFilePath(
        credentialsPath,
        options
      );
    } catch (e) {
      e.message = `Unable to read the credential file specified by the GOOGLE_APPLICATION_CREDENTIALS environment variable: ${e.message}`;
      throw e;
    }
  }

  /**
   * Attempts to load default credentials from a well-known file location
   * @return Promise that resolves with the OAuth2Client or null.
   * @api private
   */
  async _tryGetApplicationCredentialsFromWellKnownFile(
    options?: RefreshOptions
  ): Promise<JSONClient | null> {
    // First, figure out the location of the file, depending upon the OS type.
    let location = null;
    if (this._isWindows()) {
      // Windows
      location = process.env['APPDATA'];
    } else {
      // Linux or Mac
      const home = process.env['HOME'];
      if (home) {
        location = path.join(home, '.config');
      }
    }
    // If we found the root path, expand it.
    if (location) {
      location = path.join(
        location,
        'gcloud',
        'application_default_credentials.json'
      );
      if (!fs.existsSync(location)) {
        location = null;
      }
    }
    // The file does not exist.
    if (!location) {
      return null;
    }
    // The file seems to exist. Try to use it.
    const client = await this._getApplicationCredentialsFromFilePath(
      location,
      options
    );
    return client;
  }

  /**
   * Attempts to load default credentials from a file at the given path..
   * @param filePath The path to the file to read.
   * @returns Promise that resolves with the OAuth2Client
   * @api private
   */
  async _getApplicationCredentialsFromFilePath(
    filePath: string,
    options: RefreshOptions = {}
  ): Promise<JSONClient> {
    // Make sure the path looks like a string.
    if (!filePath || filePath.length === 0) {
      throw new Error('The file path is invalid.');
    }

    // Make sure there is a file at the path. lstatSync will throw if there is
    // nothing there.
    try {
      // Resolve path to actual file in case of symlink. Expect a thrown error
      // if not resolvable.
      filePath = fs.realpathSync(filePath);

      if (!fs.lstatSync(filePath).isFile()) {
        throw new Error();
      }
    } catch (err) {
      err.message = `The file at ${filePath} does not exist, or it is not a file. ${err.message}`;
      throw err;
    }

    // Now open a read stream on the file, and parse it.
    const readStream = fs.createReadStream(filePath);
    return this.fromStream(readStream, options);
  }

  /**
   * Create a credentials instance using the given input options.
   * @param json The input object.
   * @param options The JWT or UserRefresh options for the client
   * @returns JWT or UserRefresh Client with data
   */
  fromJSON(json: JWTInput, options?: RefreshOptions): JSONClient {
    let client: JSONClient;
    if (!json) {
      throw new Error(
        'Must pass in a JSON object containing the Google auth settings.'
      );
    }
    options = options || {};
    if (json.type === 'authorized_user') {
      client = new UserRefreshClient(options);
      client.fromJSON(json);
    } else if (json.type === EXTERNAL_ACCOUNT_TYPE) {
      client = ExternalAccountClient.fromJSON(
        json as ExternalAccountClientOptions,
        options
      )!;
      client.scopes = this.scopes;
    } else {
      (options as JWTOptions).scopes = this.scopes;
      client = new JWT(options);
<<<<<<< HEAD
      client.defaultScopes = this.defaultScopes;
=======
      client.fromJSON(json);
>>>>>>> 291652a2
    }
    return client;
  }

  /**
   * Return a JWT or UserRefreshClient from JavaScript object, caching both the
   * object used to instantiate and the client.
   * @param json The input object.
   * @param options The JWT or UserRefresh options for the client
   * @returns JWT or UserRefresh Client with data
   */
  private _cacheClientFromJSON(
    json: JWTInput,
    options?: RefreshOptions
  ): JSONClient {
    let client: JSONClient;
    // create either a UserRefreshClient or JWT client.
    options = options || {};
    if (json.type === 'authorized_user') {
      client = new UserRefreshClient(options);
      client.fromJSON(json);
    } else if (json.type === EXTERNAL_ACCOUNT_TYPE) {
      client = ExternalAccountClient.fromJSON(
        json as ExternalAccountClientOptions,
        options
      )!;
      client.scopes = this.scopes;
    } else {
      (options as JWTOptions).scopes = this.scopes;
      client = new JWT(options);
<<<<<<< HEAD
      client.defaultScopes = this.defaultScopes;
=======
      client.fromJSON(json);
>>>>>>> 291652a2
    }
    // cache both raw data used to instantiate client and client itself.
    this.jsonContent = json;
    this.cachedCredential = client;
    return this.cachedCredential;
  }

  /**
   * Create a credentials instance using the given input stream.
   * @param inputStream The input stream.
   * @param callback Optional callback.
   */
  fromStream(inputStream: stream.Readable): Promise<JSONClient>;
  fromStream(inputStream: stream.Readable, callback: CredentialCallback): void;
  fromStream(
    inputStream: stream.Readable,
    options: RefreshOptions
  ): Promise<JSONClient>;
  fromStream(
    inputStream: stream.Readable,
    options: RefreshOptions,
    callback: CredentialCallback
  ): void;
  fromStream(
    inputStream: stream.Readable,
    optionsOrCallback: RefreshOptions | CredentialCallback = {},
    callback?: CredentialCallback
  ): Promise<JSONClient> | void {
    let options: RefreshOptions = {};
    if (typeof optionsOrCallback === 'function') {
      callback = optionsOrCallback;
    } else {
      options = optionsOrCallback;
    }
    if (callback) {
      this.fromStreamAsync(inputStream, options).then(
        r => callback!(null, r),
        callback
      );
    } else {
      return this.fromStreamAsync(inputStream, options);
    }
  }

  private fromStreamAsync(
    inputStream: stream.Readable,
    options?: RefreshOptions
  ): Promise<JSONClient> {
    return new Promise((resolve, reject) => {
      if (!inputStream) {
        throw new Error(
          'Must pass in a stream containing the Google auth settings.'
        );
      }
      let s = '';
      inputStream
        .setEncoding('utf8')
        .on('error', reject)
        .on('data', chunk => (s += chunk))
        .on('end', () => {
          try {
            const data = JSON.parse(s);
            const r = this._cacheClientFromJSON(data, options);
            return resolve(r);
          } catch (err) {
            return reject(err);
          }
        });
    });
  }

  /**
   * Create a credentials instance using the given API key string.
   * @param apiKey The API key string
   * @param options An optional options object.
   * @returns A JWT loaded from the key
   */
  fromAPIKey(apiKey: string, options?: RefreshOptions): JWT {
    options = options || {};
    const client = new JWT(options);
    client.fromAPIKey(apiKey);
    return client;
  }

  /**
   * Determines whether the current operating system is Windows.
   * @api private
   */
  private _isWindows() {
    const sys = os.platform();
    if (sys && sys.length >= 3) {
      if (sys.substring(0, 3).toLowerCase() === 'win') {
        return true;
      }
    }
    return false;
  }

  /**
   * Run the Google Cloud SDK command that prints the default project ID
   */
  private async getDefaultServiceProjectId(): Promise<string | null> {
    return new Promise<string | null>(resolve => {
      exec('gcloud config config-helper --format json', (err, stdout) => {
        if (!err && stdout) {
          try {
            const projectId = JSON.parse(stdout).configuration.properties.core
              .project;
            resolve(projectId);
            return;
          } catch (e) {
            // ignore errors
          }
        }
        resolve(null);
      });
    });
  }

  /**
   * Loads the project id from environment variables.
   * @api private
   */
  private getProductionProjectId() {
    return (
      process.env['GCLOUD_PROJECT'] ||
      process.env['GOOGLE_CLOUD_PROJECT'] ||
      process.env['gcloud_project'] ||
      process.env['google_cloud_project']
    );
  }

  /**
   * Loads the project id from the GOOGLE_APPLICATION_CREDENTIALS json file.
   * @api private
   */
  private async getFileProjectId(): Promise<string | undefined | null> {
    if (this.cachedCredential) {
      // Try to read the project ID from the cached credentials file
      return this.cachedCredential.projectId;
    }

    // Ensure the projectId is loaded from the keyFile if available.
    if (this.keyFilename) {
      const creds = await this.getClient();

      if (creds && creds.projectId) {
        return creds.projectId;
      }
    }

    // Try to load a credentials file and read its project ID
    const r = await this._tryGetApplicationCredentialsFromEnvironmentVariable();
    if (r) {
      return r.projectId;
    } else {
      return null;
    }
  }

  /**
   * Gets the project ID from external account client if available.
   */
  private async getExternalAccountClientProjectId(): Promise<string | null> {
    if (this.jsonContent && this.jsonContent.type === EXTERNAL_ACCOUNT_TYPE) {
      const creds = await this.getClient();
      try {
        return await (creds as BaseExternalAccountClient).getProjectId();
      } catch (e) {
        return null;
      }
    }
    return null;
  }

  /**
   * Gets the Compute Engine project ID if it can be inferred.
   */
  private async getGCEProjectId() {
    try {
      const r = await gcpMetadata.project('project-id');
      return r;
    } catch (e) {
      // Ignore any errors
      return null;
    }
  }

  /**
   * The callback function handles a credential object that contains the
   * client_email and private_key (if exists).
   * getCredentials checks for these values from the user JSON at first.
   * If it doesn't exist, and the environment is on GCE, it gets the
   * client_email from the cloud metadata server.
   * @param callback Callback that handles the credential object that contains
   * a client_email and optional private key, or the error.
   * returned
   */
  getCredentials(): Promise<CredentialBody>;
  getCredentials(
    callback: (err: Error | null, credentials?: CredentialBody) => void
  ): void;
  getCredentials(
    callback?: (err: Error | null, credentials?: CredentialBody) => void
  ): void | Promise<CredentialBody> {
    if (callback) {
      this.getCredentialsAsync().then(r => callback(null, r), callback);
    } else {
      return this.getCredentialsAsync();
    }
  }

  private async getCredentialsAsync(): Promise<CredentialBody> {
    await this.getClient();

    if (this.jsonContent) {
      const credential: CredentialBody = {
        client_email: (this.jsonContent as JWTInput).client_email,
        private_key: (this.jsonContent as JWTInput).private_key,
      };
      return credential;
    }

    const isGCE = await this._checkIsGCE();
    if (!isGCE) {
      throw new Error('Unknown error.');
    }

    // For GCE, return the service account details from the metadata server
    // NOTE: The trailing '/' at the end of service-accounts/ is very important!
    // The GCF metadata server doesn't respect querystring params if this / is
    // not included.
    const data = await gcpMetadata.instance({
      property: 'service-accounts/',
      params: {recursive: 'true'},
    });

    if (!data || !data.default || !data.default.email) {
      throw new Error('Failure from metadata server.');
    }

    return {client_email: data.default.email};
  }

  /**
   * Automatically obtain a client based on the provided configuration.  If no
   * options were passed, use Application Default Credentials.
   */
  async getClient(options?: DeprecatedGetClientOptions) {
    if (options) {
      throw new Error(
        'Passing options to getClient is forbidden in v5.0.0. Use new GoogleAuth(opts) instead.'
      );
    }
    if (!this.cachedCredential) {
      if (this.jsonContent) {
        this._cacheClientFromJSON(this.jsonContent, this.clientOptions);
      } else if (this.keyFilename) {
        const filePath = path.resolve(this.keyFilename);
        const stream = fs.createReadStream(filePath);
        await this.fromStreamAsync(stream, this.clientOptions);
      } else {
        await this.getApplicationDefaultAsync(this.clientOptions);
      }
    }
    return this.cachedCredential!;
  }

  /**
   * Creates a client which will fetch an ID token for authorization.
   * @param targetAudience the audience for the fetched ID token.
   * @returns IdTokenClient for making HTTP calls authenticated with ID tokens.
   */
  async getIdTokenClient(targetAudience: string): Promise<IdTokenClient> {
    const client = await this.getClient();
    if (!('fetchIdToken' in client)) {
      throw new Error(
        'Cannot fetch ID token in this environment, use GCE or set the GOOGLE_APPLICATION_CREDENTIALS environment variable to a service account credentials JSON file.'
      );
    }
    return new IdTokenClient({targetAudience, idTokenProvider: client});
  }

  /**
   * Automatically obtain application default credentials, and return
   * an access token for making requests.
   */
  async getAccessToken() {
    const client = await this.getClient();
    return (await client.getAccessToken()).token;
  }

  /**
   * Obtain the HTTP headers that will provide authorization for a given
   * request.
   */
  async getRequestHeaders(url?: string) {
    const client = await this.getClient();
    return client.getRequestHeaders(url);
  }

  /**
   * Obtain credentials for a request, then attach the appropriate headers to
   * the request options.
   * @param opts Axios or Request options on which to attach the headers
   */
  async authorizeRequest(opts: {
    url?: string;
    uri?: string;
    headers?: Headers;
  }) {
    opts = opts || {};
    const url = opts.url || opts.uri;
    const client = await this.getClient();
    const headers = await client.getRequestHeaders(url);
    opts.headers = Object.assign(opts.headers || {}, headers);
    return opts;
  }

  /**
   * Automatically obtain application default credentials, and make an
   * HTTP request using the given options.
   * @param opts Axios request options for the HTTP request.
   */
  // eslint-disable-next-line @typescript-eslint/no-explicit-any
  async request<T = any>(opts: GaxiosOptions): Promise<GaxiosResponse<T>> {
    const client = await this.getClient();
    return client.request<T>(opts);
  }

  /**
   * Determine the compute environment in which the code is running.
   */
  getEnv(): Promise<GCPEnv> {
    return getEnv();
  }

  /**
   * Sign the given data with the current private key, or go out
   * to the IAM API to sign it.
   * @param data The data to be signed.
   */
  async sign(data: string): Promise<string> {
    const client = await this.getClient();
    const crypto = createCrypto();
    if (client instanceof JWT && client.key) {
      const sign = await crypto.sign(client.key, data);
      return sign;
    }

    const projectId = await this.getProjectId();
    if (!projectId) {
      throw new Error('Cannot sign data without a project ID.');
    }

    const creds = await this.getCredentials();
    if (!creds.client_email) {
      throw new Error('Cannot sign data without `client_email`.');
    }

    const url = `https://iamcredentials.googleapis.com/v1/projects/-/serviceAccounts/${creds.client_email}:signBlob`;
    const res = await this.request<SignBlobResponse>({
      method: 'POST',
      url,
      data: {
        payload: crypto.encodeBase64StringUtf8(data),
      },
    });
    return res.data.signedBlob;
  }
}

export interface SignBlobResponse {
  keyId: string;
  signedBlob: string;
}<|MERGE_RESOLUTION|>--- conflicted
+++ resolved
@@ -257,16 +257,11 @@
       options
     );
     if (credential) {
-<<<<<<< HEAD
       if (credential instanceof JWT) {
         credential.defaultScopes = this.defaultScopes;
-=======
-      if (
-        credential instanceof JWT ||
-        credential instanceof BaseExternalAccountClient
-      ) {
->>>>>>> 291652a2
         credential.scopes = this.scopes;
+      } else if (credential instanceof BaseExternalAccountClient) {
+        credential.scopes = this.scopes || this.defaultScopes;
       }
       this.cachedCredential = credential;
       projectId = await this.getProjectId();
@@ -278,16 +273,11 @@
       options
     );
     if (credential) {
-<<<<<<< HEAD
       if (credential instanceof JWT) {
         credential.defaultScopes = this.defaultScopes;
-=======
-      if (
-        credential instanceof JWT ||
-        credential instanceof BaseExternalAccountClient
-      ) {
->>>>>>> 291652a2
         credential.scopes = this.scopes;
+      } else if (credential instanceof BaseExternalAccountClient) {
+        credential.scopes = this.scopes || this.defaultScopes;
       }
       this.cachedCredential = credential;
       projectId = await this.getProjectId();
@@ -455,15 +445,12 @@
         json as ExternalAccountClientOptions,
         options
       )!;
-      client.scopes = this.scopes;
+      client.scopes = this.scopes || this.defaultScopes;
     } else {
       (options as JWTOptions).scopes = this.scopes;
       client = new JWT(options);
-<<<<<<< HEAD
       client.defaultScopes = this.defaultScopes;
-=======
       client.fromJSON(json);
->>>>>>> 291652a2
     }
     return client;
   }
@@ -490,15 +477,12 @@
         json as ExternalAccountClientOptions,
         options
       )!;
-      client.scopes = this.scopes;
+      client.scopes = this.scopes || this.defaultScopes;
     } else {
       (options as JWTOptions).scopes = this.scopes;
       client = new JWT(options);
-<<<<<<< HEAD
       client.defaultScopes = this.defaultScopes;
-=======
       client.fromJSON(json);
->>>>>>> 291652a2
     }
     // cache both raw data used to instantiate client and client itself.
     this.jsonContent = json;
