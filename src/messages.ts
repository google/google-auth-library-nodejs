--- conflicted
+++ resolved
@@ -70,7 +70,6 @@
   ].join(' ')
 };
 
-<<<<<<< HEAD
 export const COMPUTE_CREATE_SCOPED_DEPRECATED = {
   code: 'google-auth-library:DEP003',
   type: WarningTypes.DEPRECATION,
@@ -104,14 +103,15 @@
   message: [
     'The `createScopedRequired` method on the `JWTAccess` class has been deprecated,',
     'and will be removed in the 3.0 release of google-auth-library.'
-=======
+  ].join(' ')
+};
+
 export const REFRESH_ACCESS_TOKEN_DEPRECATED = {
-  code: 'google-auth-library:DEP003',
+  code: 'google-auth-library:DEP007',
   type: WarningTypes.DEPRECATION,
   message: [
     'The `refreshAccessToken` method has been deprecated, and will be removed',
     'in the 3.0 release of google-auth-library. Please use the `getRequestMetadata`',
     'method instead.'
->>>>>>> a96bca91
   ].join(' ')
 };