{
  "sources": [
    {
      "git": {
        "name": ".",
<<<<<<< HEAD
        "remote": "https://github.com/googleapis/google-auth-library-nodejs.git",
        "sha": "a5682b825b2716f983669c919ca8fef9ebbc3004"
      }
    },
    {
      "git": {
        "name": "synthtool",
        "remote": "https://github.com/googleapis/synthtool.git",
        "sha": "15013eff642a7e7e855aed5a29e6e83c39beba2a"
=======
        "remote": "git@github.com:googleapis/google-auth-library-nodejs.git",
        "sha": "084da82a00d0fe3352b51f72a3c64468dfcf1eef"
>>>>>>> ec84e81a
      }
    }
  ],
  "generatedFiles": [
    ".eslintignore",
    ".eslintrc.json",
    ".gitattributes",
    ".github/ISSUE_TEMPLATE/bug_report.md",
    ".github/ISSUE_TEMPLATE/feature_request.md",
    ".github/ISSUE_TEMPLATE/support_request.md",
    ".github/PULL_REQUEST_TEMPLATE.md",
    ".github/release-please.yml",
    ".github/workflows/ci.yaml",
    ".kokoro/.gitattributes",
    ".kokoro/common.cfg",
    ".kokoro/continuous/node10/common.cfg",
    ".kokoro/continuous/node10/docs.cfg",
    ".kokoro/continuous/node10/test.cfg",
    ".kokoro/continuous/node12/common.cfg",
    ".kokoro/continuous/node12/lint.cfg",
    ".kokoro/continuous/node12/samples-test.cfg",
    ".kokoro/continuous/node12/system-test.cfg",
    ".kokoro/continuous/node12/test.cfg",
    ".kokoro/docs.sh",
    ".kokoro/lint.sh",
    ".kokoro/populate-secrets.sh",
    ".kokoro/presubmit/node10/common.cfg",
    ".kokoro/presubmit/node12/common.cfg",
    ".kokoro/presubmit/node12/samples-test.cfg",
    ".kokoro/presubmit/node12/system-test.cfg",
    ".kokoro/presubmit/node12/test.cfg",
    ".kokoro/publish.sh",
    ".kokoro/release/docs-devsite.cfg",
    ".kokoro/release/docs-devsite.sh",
    ".kokoro/release/docs.cfg",
    ".kokoro/release/docs.sh",
    ".kokoro/release/publish.cfg",
    ".kokoro/samples-test.sh",
    ".kokoro/system-test.sh",
    ".kokoro/test.bat",
    ".kokoro/test.sh",
    ".kokoro/trampoline.sh",
    ".kokoro/trampoline_v2.sh",
    ".mocharc.js",
    ".nycrc",
    ".prettierignore",
    ".prettierrc.js",
    ".trampolinerc",
    "CODE_OF_CONDUCT.md",
    "CONTRIBUTING.md",
    "LICENSE",
    "api-extractor.json",
    "renovate.json"
  ]
}<|MERGE_RESOLUTION|>--- conflicted
+++ resolved
@@ -3,7 +3,6 @@
     {
       "git": {
         "name": ".",
-<<<<<<< HEAD
         "remote": "https://github.com/googleapis/google-auth-library-nodejs.git",
         "sha": "a5682b825b2716f983669c919ca8fef9ebbc3004"
       }
@@ -13,10 +12,6 @@
         "name": "synthtool",
         "remote": "https://github.com/googleapis/synthtool.git",
         "sha": "15013eff642a7e7e855aed5a29e6e83c39beba2a"
-=======
-        "remote": "git@github.com:googleapis/google-auth-library-nodejs.git",
-        "sha": "084da82a00d0fe3352b51f72a3c64468dfcf1eef"
->>>>>>> ec84e81a
       }
     }
   ],
