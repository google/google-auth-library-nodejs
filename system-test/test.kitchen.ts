--- conflicted
+++ resolved
@@ -14,13 +14,10 @@
  * limitations under the License.
  */
 
-<<<<<<< HEAD
 import * as assert from 'assert';
 import * as cp from 'child_process';
+import * as execa from 'execa';
 import * as fs from 'fs';
-=======
-import * as execa from 'execa';
->>>>>>> 196a99a5
 import * as mv from 'mv';
 import {ncp} from 'ncp';
 import * as path from 'path';
@@ -34,28 +31,6 @@
 const stagingPath = stagingDir.name;
 const pkg = require('../../package.json');
 
-<<<<<<< HEAD
-const spawnp =
-    (command: string, args: string[], options: cp.SpawnOptions = {}) => {
-      return new Promise((resolve, reject) => {
-        cp.spawn(command, args, Object.assign(options, {stdio: 'inherit'}))
-            .on('close',
-                code => {
-                  if (code === 0) {
-                    resolve();
-                  } else {
-                    reject(new Error(`Spawn '${
-                        command}' failed with an exit code of ${code}`));
-                  }
-                })
-            .on('error', err => {
-              reject(err);
-            });
-      });
-    };
-
-=======
->>>>>>> 196a99a5
 /**
  * Create a staging directory with temp fixtures used to test on a fresh
  * application.
@@ -69,8 +44,7 @@
   // with EXDEV, hence we use `mv` module here.
   await mvp(tarball, `${stagingPath}/google-auth-library.tgz`);
   await ncpp('system-test/fixtures/kitchen', `${stagingPath}/`);
-<<<<<<< HEAD
-  await spawnp('npm', ['install'], {cwd: `${stagingPath}/`});
+  await execa('npm', ['install'], {cwd: `${stagingPath}/`, stdio: 'inherit'});
 });
 
 it.only('should be able to webpack the library', async function() {
@@ -80,25 +54,17 @@
       return;
     }
     // we expect npm install is executed on the previous step
-    await spawnp('npx', ['webpack'], {cwd: `${stagingPath}/`});
+    await execa('npx', ['webpack'], {cwd: `${stagingPath}/`, stdio: 'inherit'});
     const bundle = path.join(stagingPath, 'dist', 'bundle.min.js');
     const stat = fs.statSync(bundle);
     assert(stat.size < 256 * 1024);
   }).timeout(20000);
-=======
-  await execa('npm', ['install'], {cwd: `${stagingPath}/`, stdio: 'inherit'});
-}).timeout(40000);
->>>>>>> 196a99a5
 
 /**
  * CLEAN UP - remove the staging directory when done.
  */
-<<<<<<< HEAD
 after('cleanup staging directory', async () => {
-=======
-after('cleanup staging', () => {
->>>>>>> 196a99a5
   if (!keep) {
-    await spawnp('rm', ['-rf', stagingPath]);
+    await execa('rm', ['-rf', stagingPath]);
   }
 });