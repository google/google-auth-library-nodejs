/**
 * Copyright 2014 Google Inc. All Rights Reserved.
 *
 * Licensed under the Apache License, Version 2.0 (the "License");
 * you may not use this file except in compliance with the License.
 * You may obtain a copy of the License at
 *
 *      http://www.apache.org/licenses/LICENSE-2.0
 *
 * Unless required by applicable law or agreed to in writing, software
 * distributed under the License is distributed on an "AS IS" BASIS,
 * WITHOUT WARRANTIES OR CONDITIONS OF ANY KIND, either express or implied.
 * See the License for the specific language governing permissions and
 * limitations under the License.
 */

import * as assert from 'assert';
import * as child_process from 'child_process';
import * as crypto from 'crypto';
import * as fs from 'fs';
import {BASE_PATH, HEADERS, HOST_ADDRESS} from 'gcp-metadata';
import * as nock from 'nock';
import * as os from 'os';
import * as path from 'path';
import * as sinon from 'sinon';

import {GoogleAuth, JWT, UserRefreshClient} from '../src';
import {CredentialBody} from '../src/auth/credentials';
import * as envDetect from '../src/auth/envDetect';
import {Compute} from '../src/auth/computeclient';
import * as messages from '../src/messages';

nock.disableNetConnect();

const isWindows = process.platform === 'win32';

const tokenPath = `${BASE_PATH}/instance/service-accounts/default/token`;
const host = HOST_ADDRESS;
const instancePath = `${BASE_PATH}/instance`;
const svcAccountPath = `${instancePath}/service-accounts/?recursive=true`;
const API_KEY = 'test-123';
const STUB_PROJECT = 'my-awesome-project';
const ENDPOINT = '/events:report';
const RESPONSE_BODY = 'RESPONSE_BODY';
const BASE_URL = [
  'https://clouderrorreporting.googleapis.com/v1beta1/projects',
  STUB_PROJECT,
].join('/');

const privateJSON = require('../../test/fixtures/private.json');
const private2JSON = require('../../test/fixtures/private2.json');
const refreshJSON = require('../../test/fixtures/refresh.json');
const privateKey = fs.readFileSync('./test/fixtures/private.pem', 'utf-8');
const wellKnownPathWindows = path.join(
  'C:',
  'fake',
  'home',
  'gcloud',
  'application_default_credentials.json'
);
const wellKnownPathLinux = path.join(
  '/',
  'fake',
  'user',
  '.config',
  'gcloud',
  'application_default_credentials.json'
);

describe('googleauth', () => {
  let auth: GoogleAuth;
  const sandbox = sinon.createSandbox();
  let osStub: sinon.SinonStub;
  let exposeWindowsWellKnownFile: boolean;
  let exposeLinuxWellKnownFile: boolean;
  let createLinuxWellKnownStream: Function;
  let createWindowsWellKnownStream: Function;
  beforeEach(() => {
    auth = new GoogleAuth();
    exposeWindowsWellKnownFile = false;
    exposeLinuxWellKnownFile = false;
    createLinuxWellKnownStream = () => {
      throw new Error();
    };
    createWindowsWellKnownStream = () => {
      throw new Error();
    };
    const envVars = Object.assign({}, process.env, {
      GCLOUD_PROJECT: undefined,
      GOOGLE_APPLICATION_CREDENTIALS: undefined,
      google_application_credentials: undefined,
      HOME: path.join('/', 'fake', 'user'),
    });
    sandbox.stub(process, 'env').value(envVars);
    osStub = sandbox.stub(os, 'platform').returns('linux');
    sandbox
      .stub(fs, 'existsSync')
      .callThrough()
      .withArgs(wellKnownPathLinux)
      .callsFake(() => exposeLinuxWellKnownFile)
      .withArgs(wellKnownPathWindows)
      .callsFake(() => exposeWindowsWellKnownFile);

    sandbox
      .stub(fs, 'createReadStream')
      .callThrough()
      .withArgs(wellKnownPathLinux)
      .callsFake(() => createLinuxWellKnownStream())
      .withArgs(wellKnownPathWindows)
      .callsFake(() => createWindowsWellKnownStream());

    sandbox
      .stub(fs, 'realpathSync')
      .callThrough()
      .withArgs(wellKnownPathLinux)
      .returnsArg(0)
      .withArgs(wellKnownPathWindows)
      .returnsArg(0);

    sandbox
      .stub(child_process, 'exec')
      .callThrough()
      .withArgs('gcloud config config-helper --format json', sinon.match.func)
      .callsArgWith(1, null, '', null);

    const fakeStat = {isFile: () => true} as fs.Stats;
    sandbox
      .stub(fs, 'lstatSync')
      .callThrough()
      .withArgs(wellKnownPathLinux)
      .returns(fakeStat)
      .withArgs(wellKnownPathWindows)
      .returns(fakeStat);
  });

  afterEach(() => {
    nock.cleanAll();
    sandbox.restore();
  });

  function mockWindows() {
    osStub.returns('win32');
    process.env.HOME = '';
    process.env.APPDATA = path.join('C:', 'fake', 'home');
  }

  function mockWindowsWellKnownFile() {
    exposeWindowsWellKnownFile = true;
    createWindowsWellKnownStream = () =>
      fs.createReadStream('./test/fixtures/private2.json');
  }

  function mockLinuxWellKnownFile() {
    exposeLinuxWellKnownFile = true;
    createLinuxWellKnownStream = () =>
      fs.createReadStream('./test/fixtures/private2.json');
  }

  function nockIsGCE() {
    return nock(host)
      .get(instancePath)
      .reply(200, {}, HEADERS);
  }

  function nockNotGCE() {
    return nock(host)
      .get(instancePath)
      .replyWithError({code: 'ENOTFOUND'});
  }

  function nock500GCE() {
    return nock(host)
      .get(instancePath)
      .reply(500);
  }

  function nock404GCE() {
    return nock(host)
      .get(instancePath)
      .reply(404);
  }

  function createGetProjectIdNock(projectId = 'not-real') {
    return nock(host)
      .get(`${BASE_PATH}/project/project-id`)
      .reply(200, projectId, HEADERS);
  }

  // Creates a standard JSON auth object for testing.
  function createJwtJSON() {
    return {
      private_key_id: 'key123',
      private_key: 'privatekey',
      client_email: 'hello@youarecool.com',
      client_id: 'client123',
      type: 'service_account',
    };
  }

  // Pretend that we're GCE, and mock an access token.
  function mockGCE() {
    const scope1 = nockIsGCE();
    const auth = new GoogleAuth();
    // tslint:disable-next-line no-any
    sinon.stub(auth as any, 'getDefaultServiceProjectId').resolves();
    const scope2 = nock(HOST_ADDRESS)
      .get(tokenPath)
      .reply(200, {access_token: 'abc123', expires_in: 10000}, HEADERS);
    return {auth, scopes: [scope1, scope2]};
  }

  // Intercepts the specified environment variable, returning the specified
  // value.
  function mockEnvVar(name: string, value = '') {
    const envVars = Object.assign({}, process.env, {[name]: value});
    return sandbox.stub(process, 'env').value(envVars);
  }

  it('fromJSON should support the instantiated named export', () => {
    const result = auth.fromJSON(createJwtJSON());
    assert(result);
  });

  it('fromJson should error on null json', () => {
    const auth = new GoogleAuth();
    assert.throws(() => {
      // Test verifies invalid parameter tests, which requires cast to any.
      // tslint:disable-next-line no-any
      (auth as any).fromJSON(null);
    });
  });

  it('fromAPIKey should error given an invalid api key', () => {
    assert.throws(() => {
      // Test verifies invalid parameter tests, which requires cast to any.
      // tslint:disable-next-line no-any
      (auth as any).fromAPIKey(null);
    });
  });

  it('should make a request with the api key', async () => {
    const scope = nock(BASE_URL)
      .post(ENDPOINT)
      .query({key: API_KEY})
      .reply(uri => {
        assert(uri.indexOf('key=' + API_KEY) > -1);
        return [200, RESPONSE_BODY];
      });
    const client = auth.fromAPIKey(API_KEY);
    const res = await client.request({
      url: BASE_URL + ENDPOINT,
      method: 'POST',
      data: {test: true},
    });
    assert.strictEqual(RESPONSE_BODY, res.data);
    scope.done();
  });

  it('should make a request while preserving original parameters', async () => {
    const OTHER_QS_PARAM = {test: 'abc'};
    const scope = nock(BASE_URL)
      .post(ENDPOINT)
      .query({test: OTHER_QS_PARAM.test, key: API_KEY})
      .reply(uri => {
        assert(uri.indexOf('key=' + API_KEY) > -1);
        assert(uri.indexOf('test=' + OTHER_QS_PARAM.test) > -1);
        return [200, RESPONSE_BODY];
      });
    const client = auth.fromAPIKey(API_KEY);
    const res = await client.request({
      url: BASE_URL + ENDPOINT,
      method: 'POST',
      data: {test: true},
      params: OTHER_QS_PARAM,
    });
    assert.strictEqual(RESPONSE_BODY, res.data);
    scope.done();
  });

  it('should make client with eagerRetryThresholdMillis set', () => {
    const client = auth.fromAPIKey(API_KEY, {eagerRefreshThresholdMillis: 100});
    assert.strictEqual(100, client.eagerRefreshThresholdMillis);
  });

  it('fromJSON should error on empty json', () => {
    const auth = new GoogleAuth();
    assert.throws(() => {
      auth.fromJSON({});
    });
  });

  it('fromJSON should error on missing client_email', () => {
    const json = createJwtJSON();
    delete json.client_email;
    assert.throws(() => {
      auth.fromJSON(json);
    });
  });

  it('fromJSON should error on missing private_key', () => {
    const json = createJwtJSON();
    delete json.private_key;
    assert.throws(() => {
      auth.fromJSON(json);
    });
  });

  it('fromJSON should create JWT with client_email', () => {
    const json = createJwtJSON();
    const result = auth.fromJSON(json);
    assert.strictEqual(json.client_email, (result as JWT).email);
  });

  it('fromJSON should create JWT with private_key', () => {
    const json = createJwtJSON();
    const result = auth.fromJSON(json);
    assert.strictEqual(json.private_key, (result as JWT).key);
  });

  it('fromJSON should create JWT with null scopes', () => {
    const json = createJwtJSON();
    const result = auth.fromJSON(json);
    assert.strictEqual(undefined, (result as JWT).scopes);
  });

  it('fromJSON should create JWT with null subject', () => {
    const json = createJwtJSON();
    const result = auth.fromJSON(json);
    assert.strictEqual(undefined, (result as JWT).subject);
  });

  it('fromJSON should create JWT with null keyFile', () => {
    const json = createJwtJSON();
    const result = auth.fromJSON(json);
    assert.strictEqual(undefined, (result as JWT).keyFile);
  });

  it('fromJSON should create JWT which eagerRefreshThresholdMillisset when this is set for GoogleAuth', () => {
    const json = createJwtJSON();
    const result = auth.fromJSON(json, {eagerRefreshThresholdMillis: 5000});
    assert.strictEqual(5000, (result as JWT).eagerRefreshThresholdMillis);
  });

  it('fromJSON should create JWT with 5min as value for eagerRefreshThresholdMillis', () => {
    const json = createJwtJSON();
    const result = auth.fromJSON(json);
    assert.strictEqual(300000, (result as JWT).eagerRefreshThresholdMillis);
  });

  it('fromStream should error on null stream', done => {
    // Test verifies invalid parameter tests, which requires cast to any.
    // tslint:disable-next-line no-any
    (auth as any).fromStream(null, (err: Error) => {
      assert.strictEqual(true, err instanceof Error);
      done();
    });
  });

  it('fromStream should read the stream and create a jwt', async () => {
    const stream = fs.createReadStream('./test/fixtures/private.json');
    const res = await auth.fromStream(stream);
    const jwt = res as JWT;
    // Ensure that the correct bits were pulled from the stream.
    assert.strictEqual(privateJSON.private_key, jwt.key);
    assert.strictEqual(privateJSON.client_email, jwt.email);
    assert.strictEqual(undefined, jwt.keyFile);
    assert.strictEqual(undefined, jwt.subject);
    assert.strictEqual(undefined, jwt.scope);
  });

  it('fromStream should read the stream and create a jwt with eager refresh', async () => {
    const stream = fs.createReadStream('./test/fixtures/private.json');
    const auth = new GoogleAuth();
    const result = await auth.fromStream(stream, {
      eagerRefreshThresholdMillis: 1000 * 60 * 60,
    });
    const jwt = result as JWT;
    // Ensure that the correct bits were pulled from the stream.
    assert.strictEqual(privateJSON.private_key, jwt.key);
    assert.strictEqual(privateJSON.client_email, jwt.email);
    assert.strictEqual(undefined, jwt.keyFile);
    assert.strictEqual(undefined, jwt.subject);
    assert.strictEqual(undefined, jwt.scope);
    assert.strictEqual(1000 * 60 * 60, jwt.eagerRefreshThresholdMillis);
  });

  it('should read another stream and create a UserRefreshClient', async () => {
    const stream = fs.createReadStream('./test/fixtures/refresh.json');
    const auth = new GoogleAuth();
    const res = await auth.fromStream(stream);
    // Ensure that the correct bits were pulled from the stream.
    const rc = res as UserRefreshClient;
    assert.strictEqual(refreshJSON.client_id, rc._clientId);
    assert.strictEqual(refreshJSON.client_secret, rc._clientSecret);
    assert.strictEqual(refreshJSON.refresh_token, rc._refreshToken);
  });

  it('should read another stream and create a UserRefreshClient with eager refresh', async () => {
    const stream = fs.createReadStream('./test/fixtures/refresh.json');
    const auth = new GoogleAuth();
    const result = await auth.fromStream(stream, {
      eagerRefreshThresholdMillis: 100,
    });
    // Ensure that the correct bits were pulled from the stream.
    const rc = result as UserRefreshClient;
    assert.strictEqual(refreshJSON.client_id, rc._clientId);
    assert.strictEqual(refreshJSON.client_secret, rc._clientSecret);
    assert.strictEqual(refreshJSON.refresh_token, rc._refreshToken);
    assert.strictEqual(100, rc.eagerRefreshThresholdMillis);
  });

  it('getApplicationCredentialsFromFilePath should not error on valid symlink', async () => {
    if (isWindows) {
      // git does not create symlinks on Windows
      return;
    }
    await auth._getApplicationCredentialsFromFilePath(
      './test/fixtures/goodlink'
    );
  });

  it('getApplicationCredentialsFromFilePath should error on invalid symlink', async () => {
    await assert.rejects(
      auth._getApplicationCredentialsFromFilePath('./test/fixtures/badlink')
    );
  });

  it('getApplicationCredentialsFromFilePath should error on valid link to invalid data', async () => {
<<<<<<< HEAD
    await assert.rejects(
=======
    if (isWindows) {
      // git does not create symlinks on Windows
      return;
    }
    await assertRejects(
>>>>>>> 60d132c8
      auth._getApplicationCredentialsFromFilePath('./test/fixtures/emptylink')
    );
  });

  it('getApplicationCredentialsFromFilePath should error on null file path', async () => {
    try {
      // Test verifies invalid parameter tests, which requires cast to any.
      // tslint:disable-next-line no-any
      await (auth as any)._getApplicationCredentialsFromFilePath(null);
    } catch (e) {
      return;
    }
    assert.fail('failed to throw');
  });

  it('getApplicationCredentialsFromFilePath should error on empty file path', async () => {
    try {
      await auth._getApplicationCredentialsFromFilePath('');
    } catch (e) {
      return;
    }
    assert.fail('failed to throw');
  });

  it('getApplicationCredentialsFromFilePath should error on non-string file path', async () => {
    try {
      // Test verifies invalid parameter tests, which requires cast to any.
      // tslint:disable-next-line no-any
      await auth._getApplicationCredentialsFromFilePath(2 as any);
    } catch (e) {
      return;
    }
    assert.fail('failed to throw');
  });

  it('getApplicationCredentialsFromFilePath should error on invalid file path', async () => {
    try {
      await auth._getApplicationCredentialsFromFilePath(
        './nonexistantfile.json'
      );
    } catch (e) {
      return;
    }
    assert.fail('failed to throw');
  });

  it('getApplicationCredentialsFromFilePath should error on directory', async () => {
    // Make sure that the following path actually does point to a directory.
    const directory = './test/fixtures';
    await assert.rejects(
      auth._getApplicationCredentialsFromFilePath(directory)
    );
  });

  it('getApplicationCredentialsFromFilePath should handle errors thrown from createReadStream', async () => {
    await assert.rejects(
      auth._getApplicationCredentialsFromFilePath('./does/not/exist.json'),
      /ENOENT: no such file or directory/
    );
  });

  it('getApplicationCredentialsFromFilePath should handle errors thrown from fromStream', async () => {
    sandbox.stub(auth, 'fromStream').throws('🤮');
    await assert.rejects(
      auth._getApplicationCredentialsFromFilePath(
        './test/fixtures/private.json'
      ),
      /🤮/
    );
  });

  it('getApplicationCredentialsFromFilePath should handle errors passed from fromStream', async () => {
    // Set up a mock to return an error from the fromStream method.
    sandbox.stub(auth, 'fromStream').throws('🤮');
    await assert.rejects(
      auth._getApplicationCredentialsFromFilePath(
        './test/fixtures/private.json'
      ),
      /🤮/
    );
  });

  it('getApplicationCredentialsFromFilePath should correctly read the file and create a valid JWT', async () => {
    const result = await auth._getApplicationCredentialsFromFilePath(
      './test/fixtures/private.json'
    );
    assert(result);
    const jwt = result as JWT;
    assert.strictEqual(privateJSON.private_key, jwt.key);
    assert.strictEqual(privateJSON.client_email, jwt.email);
    assert.strictEqual(undefined, jwt.keyFile);
    assert.strictEqual(undefined, jwt.subject);
    assert.strictEqual(undefined, jwt.scope);
  });

  it('getApplicationCredentialsFromFilePath should correctly read the file and create a valid JWT with eager refresh', async () => {
    const result = await auth._getApplicationCredentialsFromFilePath(
      './test/fixtures/private.json',
      {eagerRefreshThresholdMillis: 7000}
    );
    assert(result);
    const jwt = result as JWT;
    assert.strictEqual(privateJSON.private_key, jwt.key);
    assert.strictEqual(privateJSON.client_email, jwt.email);
    assert.strictEqual(undefined, jwt.keyFile);
    assert.strictEqual(undefined, jwt.subject);
    assert.strictEqual(undefined, jwt.scope);
    assert.strictEqual(7000, jwt.eagerRefreshThresholdMillis);
  });

  it('tryGetApplicationCredentialsFromEnvironmentVariable should return null when env const is not set', async () => {
    // Set up a mock to return a null path string.
    mockEnvVar('GOOGLE_APPLICATION_CREDENTIALS');
    const client = await auth._tryGetApplicationCredentialsFromEnvironmentVariable();
    assert.strictEqual(client, null);
  });

  it('tryGetApplicationCredentialsFromEnvironmentVariable should return null when env const is empty string', async () => {
    // Set up a mock to return an empty path string.
    const stub = mockEnvVar('GOOGLE_APPLICATION_CREDENTIALS');
    const client = await auth._tryGetApplicationCredentialsFromEnvironmentVariable();
    assert.strictEqual(client, null);
  });

  it('tryGetApplicationCredentialsFromEnvironmentVariable should handle invalid environment variable', async () => {
    // Set up a mock to return a path to an invalid file.
    mockEnvVar('GOOGLE_APPLICATION_CREDENTIALS', './nonexistantfile.json');
    try {
      await auth._tryGetApplicationCredentialsFromEnvironmentVariable();
    } catch (e) {
      return;
    }
    assert.fail('failed to throw');
  });

  it('tryGetApplicationCredentialsFromEnvironmentVariable should handle valid environment variable', async () => {
    // Set up a mock to return path to a valid credentials file.
    mockEnvVar(
      'GOOGLE_APPLICATION_CREDENTIALS',
      './test/fixtures/private.json'
    );
    const result = await auth._tryGetApplicationCredentialsFromEnvironmentVariable();
    const jwt = result as JWT;
    assert.strictEqual(privateJSON.private_key, jwt.key);
    assert.strictEqual(privateJSON.client_email, jwt.email);
    assert.strictEqual(undefined, jwt.keyFile);
    assert.strictEqual(undefined, jwt.subject);
    assert.strictEqual(undefined, jwt.scope);
  });

  it('tryGetApplicationCredentialsFromEnvironmentVariable should handle valid environment variable when there is eager refresh set', async () => {
    // Set up a mock to return path to a valid credentials file.
    mockEnvVar(
      'GOOGLE_APPLICATION_CREDENTIALS',
      './test/fixtures/private.json'
    );
    const result = await auth._tryGetApplicationCredentialsFromEnvironmentVariable(
      {eagerRefreshThresholdMillis: 60 * 60 * 1000}
    );
    const jwt = result as JWT;
    assert.strictEqual(privateJSON.private_key, jwt.key);
    assert.strictEqual(privateJSON.client_email, jwt.email);
    assert.strictEqual(undefined, jwt.keyFile);
    assert.strictEqual(undefined, jwt.subject);
    assert.strictEqual(undefined, jwt.scope);
    assert.strictEqual(60 * 60 * 1000, jwt.eagerRefreshThresholdMillis);
  });

  it('_tryGetApplicationCredentialsFromWellKnownFile should build the correct directory for Windows', async () => {
    mockWindows();
    mockWindowsWellKnownFile();
    const result = (await auth._tryGetApplicationCredentialsFromWellKnownFile()) as JWT;
    assert.ok(result);
    assert.strictEqual(result.email, private2JSON.client_email);
  });

  it('_tryGetApplicationCredentialsFromWellKnownFile should build the correct directory for non-Windows', async () => {
    mockLinuxWellKnownFile();
    const client = (await auth._tryGetApplicationCredentialsFromWellKnownFile()) as JWT;
    assert.strictEqual(client.email, private2JSON.client_email);
  });

  it('_tryGetApplicationCredentialsFromWellKnownFile should fail on Windows when APPDATA is not defined', async () => {
    mockWindows();
    mockEnvVar('APPDATA');
    mockWindowsWellKnownFile();
    const result = await auth._tryGetApplicationCredentialsFromWellKnownFile();
    assert.strictEqual(null, result);
  });

  it('_tryGetApplicationCredentialsFromWellKnownFile should fail on non-Windows when HOME is not defined', async () => {
    mockEnvVar('HOME');
    mockLinuxWellKnownFile();
    const result = await auth._tryGetApplicationCredentialsFromWellKnownFile();
    assert.strictEqual(null, result);
  });

  it('_tryGetApplicationCredentialsFromWellKnownFile should fail on Windows when file does not exist', async () => {
    mockWindows();
    const result = await auth._tryGetApplicationCredentialsFromWellKnownFile();
    assert.strictEqual(null, result);
  });

  it('_tryGetApplicationCredentialsFromWellKnownFile should fail on non-Windows when file does not exist', async () => {
    const result = await auth._tryGetApplicationCredentialsFromWellKnownFile();
    assert.strictEqual(null, result);
  });

  it('_tryGetApplicationCredentialsFromWellKnownFile should pass along a failure on Windows', async () => {
    mockWindows();
    mockWindowsWellKnownFile();
    sandbox.stub(auth, '_getApplicationCredentialsFromFilePath').rejects('🤮');
    await assert.rejects(
      auth._tryGetApplicationCredentialsFromWellKnownFile(),
      /🤮/
    );
  });

  it('_tryGetApplicationCredentialsFromWellKnownFile should pass along a failure on non-Windows', async () => {
    mockLinuxWellKnownFile();
    sandbox.stub(auth, '_getApplicationCredentialsFromFilePath').rejects('🤮');
    await assert.rejects(
      auth._tryGetApplicationCredentialsFromWellKnownFile(),
      /🤮/
    );
  });

  it('getProjectId should return a new projectId the first time and a cached projectId the second time', async () => {
    mockEnvVar('GCLOUD_PROJECT', STUB_PROJECT);

    // Ask for credentials, the first time.
    const projectIdPromise = auth.getProjectId();
    const projectId = await projectIdPromise;
    assert.strictEqual(projectId, STUB_PROJECT);

    // Null out all the private functions that make this method work
    // tslint:disable-next-line no-any
    const anyd = auth as any;
    anyd.getProductionProjectId = null;
    anyd.getFileProjectId = null;
    anyd.getDefaultServiceProjectId = null;
    anyd.getGCEProjectId = null;

    // Ask for projectId again, from the same auth instance. If it isn't
    // cached, this will crash.
    const projectId2 = await auth.getProjectId();

    // Make sure we get the original cached projectId back
    assert.strictEqual(STUB_PROJECT, projectId2);

    // Now create a second GoogleAuth instance, and ask for projectId.
    // We should get a new projectId instance this time.
    const auth2 = new GoogleAuth();

    const getProjectIdPromise = auth2.getProjectId();
    assert.notStrictEqual(getProjectIdPromise, projectIdPromise);
  });

  it('getProjectId should use GCLOUD_PROJECT environment variable when it is set', async () => {
    mockEnvVar('GCLOUD_PROJECT', STUB_PROJECT);
    const projectId = await auth.getProjectId();
    assert.strictEqual(projectId, STUB_PROJECT);
  });

  it('getProjectId should use `gcloud_project` environment variable when it is set', async () => {
    process.env.gcloud_project = STUB_PROJECT;
    const projectId = await auth.getProjectId();
    assert.strictEqual(projectId, STUB_PROJECT);
  });

  it('getProjectId should use GOOGLE_CLOUD_PROJECT environment variable when it is set', async () => {
    process.env.GOOGLE_CLOUD_PROJECT = STUB_PROJECT;
    const projectId = await auth.getProjectId();
    assert.strictEqual(projectId, STUB_PROJECT);
  });

  it('getProjectId should use `google_cloud_project` environment variable when it is set', async () => {
    process.env['google_cloud_project'] = STUB_PROJECT;
    const projectId = await auth.getProjectId();
    assert.strictEqual(projectId, STUB_PROJECT);
  });

  it('getProjectId should use `keyFilename` when it is available', async () => {
    const auth = new GoogleAuth({keyFilename: './test/fixtures/private2.json'});
    const projectId = await auth.getProjectId();
    assert.strictEqual(projectId, STUB_PROJECT);
  });

  it('getProjectId should use GOOGLE_APPLICATION_CREDENTIALS file when it is available', async () => {
    process.env.GOOGLE_APPLICATION_CREDENTIALS =
      './test/fixtures/private2.json';
    const projectId = await auth.getProjectId();
    assert.strictEqual(projectId, STUB_PROJECT);
  });

  it('getProjectId should use `google_application_credentials` file when it is available', async () => {
    process.env['google_application_credentials'] =
      './test/fixtures/private2.json';
    const projectId = await auth.getProjectId();
    assert.strictEqual(projectId, STUB_PROJECT);
  });

  it('getProjectId should prefer configured projectId', async () => {
    mockEnvVar('GCLOUD_PROJECT', STUB_PROJECT);
    mockEnvVar('GOOGLE_CLOUD_PROJECT', STUB_PROJECT);
    mockEnvVar(
      'GOOGLE_APPLICATION_CREDENTIALS',
      './test/fixtures/private2.json'
    );
    const PROJECT_ID = 'configured-project-id-should-be-preferred';
    const auth = new GoogleAuth({projectId: PROJECT_ID});
    const projectId = await auth.getProjectId();
    assert.strictEqual(projectId, PROJECT_ID);
  });

  it('getProjectId should use Cloud SDK when it is available and env vars are not set', async () => {
    // Set up the creds.
    // * Environment variable is not set.
    // * Well-known file is set up to point to private2.json
    // * Running on GCE is set to true.
    const stdout = JSON.stringify({
      configuration: {properties: {core: {project: STUB_PROJECT}}},
    });

    ((child_process.exec as unknown) as sinon.SinonStub).restore();
    const stub = sandbox
      .stub(child_process, 'exec')
      .callsArgWith(1, null, stdout, null);
    const projectId = await auth.getProjectId();
    assert(stub.calledOnce);
    assert.strictEqual(projectId, STUB_PROJECT);
  });

  it('getProjectId should use GCE when well-known file and env const are not set', async () => {
    const scope = createGetProjectIdNock(STUB_PROJECT);
    const projectId = await auth.getProjectId();
    const stub = (child_process.exec as unknown) as sinon.SinonStub;
    stub.restore();
    assert(stub.calledOnce);
    assert.strictEqual(projectId, STUB_PROJECT);
    scope.done();
  });

  it('getApplicationDefault should return a new credential the first time and a cached credential the second time', async () => {
    // Create a function which will set up a GoogleAuth instance to match
    // on an environment variable json file, but not on anything else.
    mockEnvVar(
      'GOOGLE_APPLICATION_CREDENTIALS',
      './test/fixtures/private2.json'
    );

    // Ask for credentials, the first time.
    const result = await auth.getApplicationDefault();
    assert.notStrictEqual(null, result);

    // Capture the returned credential.
    const cachedCredential = result.credential;

    // Make sure our special test bit is not set yet, indicating that
    // this is a new credentials instance.
    // Test verifies invalid parameter tests, which requires cast to any.
    // tslint:disable-next-line no-any
    assert.strictEqual(undefined, (cachedCredential as any).specialTestBit);

    // Now set the special test bit.
    // Test verifies invalid parameter tests, which requires cast to any.
    // tslint:disable-next-line no-any
    (cachedCredential as any).specialTestBit = 'monkey';

    // Ask for credentials again, from the same auth instance. We expect
    // a cached instance this time.
    const result2 = (await auth.getApplicationDefault()).credential;
    assert.notStrictEqual(null, result2);

    // Make sure the special test bit is set on the credentials we got
    // back, indicating that we got cached credentials. Also make sure
    // the object instance is the same.
    // Test verifies invalid parameter tests, which requires cast to
    // any.
    // tslint:disable-next-line no-any
    assert.strictEqual('monkey', (result2 as any).specialTestBit);
    assert.strictEqual(cachedCredential, result2);

    // Now create a second GoogleAuth instance, and ask for
    // credentials. We should get a new credentials instance this time.
    const auth2 = new GoogleAuth();
    const result3 = (await auth2.getApplicationDefault()).credential;
    assert.notStrictEqual(null, result3);

    // Make sure we get a new (non-cached) credential instance back.
    // Test verifies invalid parameter tests, which requires cast to
    // any.
    // tslint:disable-next-line no-any
    assert.strictEqual(undefined, (result3 as any).specialTestBit);
    assert.notStrictEqual(cachedCredential, result3);
  });

  it('getApplicationDefault should cache the credential when using GCE', async () => {
    const scopes = [nockIsGCE(), createGetProjectIdNock()];

    // Ask for credentials, the first time.
    const result = await auth.getApplicationDefault();
    scopes.forEach(x => x.done());
    assert.notStrictEqual(null, result);

    // Capture the returned credential.
    const cachedCredential = result.credential;
    // Ask for credentials again, from the same auth instance. We expect
    // a cached instance this time.
    const result2 = (await auth.getApplicationDefault()).credential;
    assert.notStrictEqual(null, result2);

    // Make sure it's the same object
    assert.strictEqual(cachedCredential, result2);
  });

  it('getApplicationDefault should use environment variable when it is set', async () => {
    // Set up the creds.
    // * Environment variable is set up to point to private.json
    // * Well-known file is set up to point to private2.json
    // * Running on GCE is set to true.
    mockEnvVar(
      'GOOGLE_APPLICATION_CREDENTIALS',
      './test/fixtures/private2.json'
    );
    mockWindows();
    mockWindowsWellKnownFile();
    nockIsGCE();

    const res = await auth.getApplicationDefault();
    const client = res.credential as JWT;
    assert.strictEqual(private2JSON.private_key, client.key);
    assert.strictEqual(private2JSON.client_email, client.email);
    assert.strictEqual(undefined, client.keyFile);
    assert.strictEqual(undefined, client.subject);
    assert.strictEqual(undefined, client.scope);
  });

  it('should use well-known file when it is available and env const is not set', async () => {
    // Set up the creds.
    // * Environment variable is not set.
    // * Well-known file is set up to point to private2.json
    mockLinuxWellKnownFile();

    const res = await auth.getApplicationDefault();
    const client = res.credential as JWT;
    assert.strictEqual(private2JSON.private_key, client.key);
    assert.strictEqual(private2JSON.client_email, client.email);
    assert.strictEqual(undefined, client.keyFile);
    assert.strictEqual(undefined, client.subject);
    assert.strictEqual(undefined, client.scope);
  });

  it('getApplicationDefault should use GCE when well-known file and env const are not set', async () => {
    // Set up the creds.
    // * Environment variable is not set.
    // * Well-known file is not set.
    // * Running on GCE is set to true.
    const scopes = [nockIsGCE(), createGetProjectIdNock()];
    const res = await auth.getApplicationDefault();
    scopes.forEach(x => x.done());
    // This indicates that we got a ComputeClient instance back, rather than
    // a JWTClient.
    assert.strictEqual(
      'compute-placeholder',
      res.credential.credentials.refresh_token
    );
  });

  it('getApplicationDefault should report GCE error when checking for GCE fails', async () => {
    // Set up the creds.
    // * Environment variable is not set.
    // * Well-known file is not set.
    // * Running on GCE is set to true.
    mockWindows();
    sandbox.stub(auth, '_checkIsGCE').rejects('🤮');
    await assert.rejects(
      auth.getApplicationDefault(),
      /Unexpected error determining execution environment/
    );
  });

  it('getApplicationDefault should also get project ID', async () => {
    // Set up the creds.
    // * Environment variable is set up to point to private.json
    // * Well-known file is set up to point to private2.json
    // * Running on GCE is set to true.
    mockEnvVar(
      'GOOGLE_APPLICATION_CREDENTIALS',
      './test/fixtures/private2.json'
    );
    mockEnvVar('GCLOUD_PROJECT', STUB_PROJECT);
    mockWindows();
    mockGCE();
    mockWindowsWellKnownFile();

    const res = await auth.getApplicationDefault();
    const client = res.credential as JWT;
    assert.strictEqual(private2JSON.private_key, client.key);
    assert.strictEqual(private2JSON.client_email, client.email);
    assert.strictEqual(res.projectId, STUB_PROJECT);
    assert.strictEqual(undefined, client.keyFile);
    assert.strictEqual(undefined, client.subject);
    assert.strictEqual(undefined, client.scope);
  });

  it('_checkIsGCE should set the _isGCE flag when running on GCE', async () => {
    assert.notStrictEqual(true, auth.isGCE);
    const scope = nockIsGCE();
    await auth._checkIsGCE();
    assert.strictEqual(true, auth.isGCE);
    scope.done();
  });

  it('_checkIsGCE should not set the _isGCE flag when not running on GCE', async () => {
    const scope = nockNotGCE();
    assert.notStrictEqual(true, auth.isGCE);
    await auth._checkIsGCE();
    assert.strictEqual(false, auth.isGCE);
    scope.done();
  });

  it('_checkIsGCE should retry the check for isGCE on transient http errors', async () => {
    assert.notStrictEqual(true, auth.isGCE);
    // the first request will fail, the second one will succeed
    const scopes = [nock500GCE(), nockIsGCE()];
    await auth._checkIsGCE();
    assert.strictEqual(true, auth.isGCE);
    scopes.forEach(s => s.done());
  });

  it('_checkIsGCE should throw on unexpected errors', async () => {
    assert.notStrictEqual(true, auth.isGCE);
    const scope = nock404GCE();
    await assert.rejects(auth._checkIsGCE());
    assert.strictEqual(undefined, auth.isGCE);
    scope.done();
  });

  it('_checkIsGCE should not retry the check for isGCE if it fails with an ENOTFOUND', async () => {
    assert.notStrictEqual(true, auth.isGCE);
    const scope = nockNotGCE();
    await auth._checkIsGCE();
    assert.strictEqual(false, auth.isGCE);
    scope.done();
  });

  it('_checkIsGCE does not execute the second time when running on GCE', async () => {
    // This test relies on the nock mock only getting called once.
    assert.notStrictEqual(true, auth.isGCE);
    const scope = nockIsGCE();
    await auth._checkIsGCE();
    assert.strictEqual(true, auth.isGCE);
    await auth._checkIsGCE();
    assert.strictEqual(true, auth.isGCE);
    scope.done();
  });

  it('_checkIsGCE does not execute the second time when not running on GCE', async () => {
    assert.notStrictEqual(true, auth.isGCE);
    const scope = nockNotGCE();
    await auth._checkIsGCE();
    assert.strictEqual(false, auth.isGCE);
    await auth._checkIsGCE();
    assert.strictEqual(false, auth.isGCE);
    scope.done();
  });

  it('getCredentials should get metadata from the server when running on GCE', async () => {
    const response = {
      default: {
        email: 'test-creds@test-creds.iam.gserviceaccount.com',
        private_key: null,
      },
    };
    const scopes = [
      nockIsGCE(),
      createGetProjectIdNock(),
      nock(host)
        .get(svcAccountPath)
        .reply(200, response, HEADERS),
    ];
    await auth._checkIsGCE();
    assert.strictEqual(true, auth.isGCE);
    const body = await auth.getCredentials();
    assert.ok(body);
    assert.strictEqual(
      body.client_email,
      'test-creds@test-creds.iam.gserviceaccount.com'
    );
    assert.strictEqual(body.private_key, undefined);
    scopes.forEach(s => s.done());
  });

  it('getCredentials should error if metadata server is not reachable', async () => {
    const scopes = [
      nockIsGCE(),
      createGetProjectIdNock(),
      nock(HOST_ADDRESS)
        .get(svcAccountPath)
        .reply(404),
    ];
    await auth._checkIsGCE();
    assert.strictEqual(true, auth.isGCE);
    await assert.rejects(
      auth.getCredentials(),
      /Unsuccessful response status code. Request failed with status code 404/
    );
    scopes.forEach(s => s.done());
  });

  it('getCredentials should error if body is empty', async () => {
    const scopes = [
      nockIsGCE(),
      createGetProjectIdNock(),
      nock(HOST_ADDRESS)
        .get(svcAccountPath)
        .reply(200, {}),
    ];
    await auth._checkIsGCE();
    assert.strictEqual(true, auth.isGCE);
    await assert.rejects(
      auth.getCredentials(),
      /Invalid response from metadata service: incorrect Metadata-Flavor header./
    );
    scopes.forEach(s => s.done());
  });

  it('getCredentials should handle valid environment variable', async () => {
    // Set up a mock to return path to a valid credentials file.
    mockEnvVar(
      'GOOGLE_APPLICATION_CREDENTIALS',
      './test/fixtures/private.json'
    );
    const result = await auth._tryGetApplicationCredentialsFromEnvironmentVariable();
    assert(result);
    const jwt = result as JWT;
    const body = await auth.getCredentials();
    assert.notStrictEqual(null, body);
    assert.strictEqual(jwt.email, body.client_email);
    assert.strictEqual(jwt.key, body.private_key);
  });

  it('getCredentials should call getClient to load credentials', async () => {
    // Set up a mock to return path to a valid credentials file.
    mockEnvVar(
      'GOOGLE_APPLICATION_CREDENTIALS',
      './test/fixtures/private.json'
    );

    const spy = sinon.spy(auth, 'getClient');
    const body = await auth.getCredentials();

    const result = await auth._tryGetApplicationCredentialsFromEnvironmentVariable();
    if (!(result instanceof JWT)) {
      throw new assert.AssertionError({
        message: 'Credentials are not a JWT object',
      });
    }

    assert.notStrictEqual(null, body);
    assert(spy.calledOnce);
    assert.strictEqual(result.email, body!.client_email);
    assert.strictEqual(result.key, body!.private_key);
  });

  it('getCredentials should handle valid file path', async () => {
    // Set up a mock to return path to a valid credentials file.
    mockWindows();
    auth._checkIsGCE = () => Promise.resolve(true);
    mockWindowsWellKnownFile();
    const result = await auth.getApplicationDefault();
    assert(result);
    const jwt = result.credential as JWT;
    const body = await auth.getCredentials();
    assert.notStrictEqual(null, body);
    assert.strictEqual(jwt.email, body!.client_email);
    assert.strictEqual(jwt.key, body!.private_key);
  });

  it('getCredentials should return error when env const is not set', async () => {
    // Set up a mock to return a null path string
    const client = await auth._tryGetApplicationCredentialsFromEnvironmentVariable();
    assert.strictEqual(null, client);
    await assert.rejects(auth.getCredentials());
  });

  it('should use jsonContent if available', async () => {
    const json = createJwtJSON();
    auth.fromJSON(json);
    // We know this returned a cached result if a nock scope isn't required
    const body = await auth.getCredentials();
    assert.notStrictEqual(body, null);
    assert.strictEqual(body!.client_email, 'hello@youarecool.com');
  });

  it('should accept keyFilename to get a client', async () => {
    const auth = new GoogleAuth({keyFilename: './test/fixtures/private.json'});
    const client = (await auth.getClient()) as JWT;
    assert.strictEqual(client.email, 'hello@youarecool.com');
  });

  it('should error when invalid keyFilename passed to getClient', async () => {
    await assert.rejects(
      auth.getClient({keyFilename: './funky/fresh.json'}),
      /ENOENT: no such file or directory/
    );
  });

  it('should accept credentials to get a client', async () => {
    const auth = new GoogleAuth({credentials: privateJSON});
    const client = (await auth.getClient()) as JWT;
    assert.strictEqual(client.email, 'hello@youarecool.com');
  });

  it('should prefer credentials over keyFilename', async () => {
    const credentials: CredentialBody = Object.assign({}, privateJSON, {
      client_email: 'hello@butiamcooler.com',
    });
    const auth = new GoogleAuth({
      credentials,
      keyFilename: './test/fixtures/private.json',
    });
    const client = (await auth.getClient()) as JWT;
    assert.strictEqual(client.email, credentials.client_email);
  });

  it('should allow passing scopes to get a client', async () => {
    const scopes = ['http://examples.com/is/a/scope'];
    const keyFilename = './test/fixtures/private.json';
    const client = (await auth.getClient({scopes, keyFilename})) as JWT;
    assert.strictEqual(client.scopes, scopes);
  });

  it('should allow passing a scope to get a client', async () => {
    const scopes = 'http://examples.com/is/a/scope';
    const keyFilename = './test/fixtures/private.json';
    const client = (await auth.getClient({scopes, keyFilename})) as JWT;
    assert.strictEqual(client.scopes, scopes);
  });

  it('should allow passing a scope to get a Compute client', async () => {
    const scopes = ['http://examples.com/is/a/scope'];
    const nockScopes = [nockIsGCE(), createGetProjectIdNock()];
    const client = (await auth.getClient({scopes})) as Compute;
    assert.strictEqual(client.scopes, scopes);
    nockScopes.forEach(x => x.done());
  });

  it('should get an access token', async () => {
    const {auth, scopes} = mockGCE();
    scopes.push(createGetProjectIdNock());
    const token = await auth.getAccessToken();
    scopes.forEach(s => s.done());
    assert.strictEqual(token, 'abc123');
  });

  it('should get request headers', async () => {
    const {auth, scopes} = mockGCE();
    scopes.push(createGetProjectIdNock());
    const headers = await auth.getRequestHeaders();
    scopes.forEach(s => s.done());
    assert.deepStrictEqual(headers, {Authorization: 'Bearer abc123'});
  });

  it('should authorize the request', async () => {
    const {auth, scopes} = mockGCE();
    scopes.push(createGetProjectIdNock());
    const opts = await auth.authorizeRequest({url: 'http://example.com'});
    scopes.forEach(s => s.done());
    assert.deepStrictEqual(opts.headers, {Authorization: 'Bearer abc123'});
  });

  it('should get the current environment if GCE', async () => {
    envDetect.clear();
    const {auth, scopes} = mockGCE();
    const env = await auth.getEnv();
    assert.strictEqual(env, envDetect.GCPEnv.COMPUTE_ENGINE);
  });

  it('should get the current environment if GKE', async () => {
    envDetect.clear();
    const {auth, scopes} = mockGCE();
    const scope = nock(host)
      .get(`${instancePath}/attributes/cluster-name`)
      .reply(200, {}, HEADERS);
    const env = await auth.getEnv();
    assert.strictEqual(env, envDetect.GCPEnv.KUBERNETES_ENGINE);
    scope.done();
  });

  it('should get the current environment if GCF', async () => {
    envDetect.clear();
    mockEnvVar('FUNCTION_NAME', 'DOGGY');
    const env = await auth.getEnv();
    assert.strictEqual(env, envDetect.GCPEnv.CLOUD_FUNCTIONS);
  });

  it('should get the current environment if GAE', async () => {
    envDetect.clear();
    mockEnvVar('GAE_SERVICE', 'KITTY');
    const env = await auth.getEnv();
    assert.strictEqual(env, envDetect.GCPEnv.APP_ENGINE);
  });

  it('should make the request', async () => {
    const url = 'http://example.com';
    const {auth, scopes} = mockGCE();
    scopes.push(createGetProjectIdNock());
    const data = {breakfast: 'coffee'};
    scopes.push(
      nock(url)
        .get('/')
        .reply(200, data)
    );
    const res = await auth.request({url});
    scopes.forEach(s => s.done());
    assert.deepStrictEqual(res.data, data);
  });

  it('sign should use the private key for JWT clients', async () => {
    const data = 'abc123';
    const auth = new GoogleAuth({
      credentials: {
        client_email: 'google@auth.library',
        private_key: privateKey,
      },
    });
    const value = await auth.sign(data);
    const sign = crypto.createSign('RSA-SHA256');
    sign.update(data);
    const computed = sign.sign(privateKey, 'base64');
    assert.strictEqual(value, computed);
  });

  it('sign should hit the IAM endpoint if no private_key is available', async () => {
    const {auth, scopes} = mockGCE();
    mockEnvVar('GCLOUD_PROJECT', STUB_PROJECT);
    const email = 'google@auth.library';
    const iamUri = `https://iam.googleapis.com`;
    const iamPath = `/v1/projects/${STUB_PROJECT}/serviceAccounts/${email}:signBlob`;
    const signature = 'erutangis';
    const data = 'abc123';
    scopes.push(
      nock(iamUri)
        .post(iamPath)
        .reply(200, {signature}),
      nock(host)
        .get(svcAccountPath)
        .reply(200, {default: {email, private_key: privateKey}}, HEADERS)
    );
    const value = await auth.sign(data);
    scopes.forEach(x => x.done());
    assert.strictEqual(value, signature);
  });

  // tslint:disable-next-line ban
  it.skip('should warn the user if using default Cloud SDK credentials', done => {
    exposeLinuxWellKnownFile = true;
    createLinuxWellKnownStream = () =>
      fs.createReadStream('./test/fixtures/wellKnown.json');
    sandbox.stub(process, 'emitWarning').callsFake((message, warningOrType) => {
      assert.strictEqual(
        message,
        messages.PROBLEMATIC_CREDENTIALS_WARNING.message
      );
      const warningType =
        typeof warningOrType === 'string'
          ? warningOrType
          : // @types/node doesn't recognize the emitWarning syntax which
            // tslint:disable-next-line no-any
            (warningOrType as any).type;
      assert.strictEqual(warningType, messages.WarningTypes.WARNING);
      done();
    });
    auth._tryGetApplicationCredentialsFromWellKnownFile();
  });

  it('should warn the user if using the getDefaultProjectId method', done => {
    mockEnvVar('GCLOUD_PROJECT', STUB_PROJECT);
    sandbox.stub(process, 'emitWarning').callsFake((message, warningOrType) => {
      assert.strictEqual(
        message,
        messages.DEFAULT_PROJECT_ID_DEPRECATED.message
      );
      const warningType =
        typeof warningOrType === 'string'
          ? warningOrType
          : // @types/node doesn't recognize the emitWarning syntax which
            // tslint:disable-next-line no-any
            (warningOrType as any).type;
      assert.strictEqual(warningType, messages.WarningTypes.DEPRECATION);
      done();
    });
    auth.getDefaultProjectId();
  });

  it('should only emit warnings once', async () => {
    // The warning was used above, so invoking it here should have no effect.
    mockEnvVar('GCLOUD_PROJECT', STUB_PROJECT);
    let count = 0;
    sandbox.stub(process, 'emitWarning').callsFake(() => count++);
    await auth.getDefaultProjectId();
    assert.strictEqual(count, 0);
  });

  it('should pass options to the JWT constructor via getClient', async () => {
    const subject = 'science!';
    const auth = new GoogleAuth({keyFilename: './test/fixtures/private.json'});
    const client = (await auth.getClient({clientOptions: {subject}})) as JWT;
    assert.strictEqual(client.subject, subject);
  });

  it('should pass options to the JWT constructor via constructor', async () => {
    const subject = 'science!';
    const auth = new GoogleAuth({
      keyFilename: './test/fixtures/private.json',
      clientOptions: {subject},
    });
    const client = (await auth.getClient()) as JWT;
    assert.strictEqual(client.subject, subject);
  });

  it('should throw if getProjectId cannot find a projectId', async () => {
<<<<<<< HEAD
    // tslint:disable-next-line no-any
    sinon.stub(auth as any, 'getDefaultServiceProjectId').resolves();
    await assert.rejects(
=======
    await assertRejects(
>>>>>>> 60d132c8
      auth.getProjectId(),
      /Unable to detect a Project Id in the current environment/
    );
  });
});<|MERGE_RESOLUTION|>--- conflicted
+++ resolved
@@ -426,15 +426,11 @@
   });
 
   it('getApplicationCredentialsFromFilePath should error on valid link to invalid data', async () => {
-<<<<<<< HEAD
-    await assert.rejects(
-=======
     if (isWindows) {
       // git does not create symlinks on Windows
       return;
     }
-    await assertRejects(
->>>>>>> 60d132c8
+    await assert.rejects(
       auth._getApplicationCredentialsFromFilePath('./test/fixtures/emptylink')
     );
   });
@@ -1359,13 +1355,9 @@
   });
 
   it('should throw if getProjectId cannot find a projectId', async () => {
-<<<<<<< HEAD
     // tslint:disable-next-line no-any
     sinon.stub(auth as any, 'getDefaultServiceProjectId').resolves();
     await assert.rejects(
-=======
-    await assertRejects(
->>>>>>> 60d132c8
       auth.getProjectId(),
       /Unable to detect a Project Id in the current environment/
     );
